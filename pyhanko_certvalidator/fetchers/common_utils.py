--- conflicted
+++ resolved
@@ -167,13 +167,7 @@
             {
                 'extn_id': 'nonce',
                 'critical': False,
-<<<<<<< HEAD
-                'extn_value': core.OctetString(
-                    core.OctetString(os.urandom(16)).dump()
-                ),
-=======
                 'extn_value': core.OctetString(os.urandom(16)),
->>>>>>> 0a17fdd7
             }
         )
         tbs_request['request_extensions'] = ocsp.TBSRequestExtensions(
