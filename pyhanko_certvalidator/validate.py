# coding: utf-8

import asyncio
import logging
from dataclasses import dataclass
from typing import Optional, Set, Dict

from asn1crypto import x509, cms, core
from asn1crypto.x509 import Validity
from cryptography.exceptions import InvalidSignature

<<<<<<< HEAD
from ._eddsa_oids import register_eddsa_oids
from ._state import ValProcState
from .asn1_types import AAControls, Target as Target
=======
from . import asn1_types
from ._errors import pretty_message
from .asn1_types import AAControls
>>>>>>> a172ae97
from .context import (
    ValidationContext,
    ACTargetDescription
)
from .policy_decl import PKIXValidationParams, RevocationCheckingRule, \
    intersect_policy_sets
from .name_trees import PermittedSubtrees, ExcludedSubtrees, \
    process_general_subtrees, default_permitted_subtrees, \
    default_excluded_subtrees
from .errors import (
    CRLNoMatchesError,
    CRLValidationIndeterminateError,
    CRLFetchError,
    InvalidCertificateError,
    OCSPNoMatchesError,
    OCSPValidationIndeterminateError,
    OCSPFetchError,
    ValidationError,
    PathValidationError,
    PathBuildingError, InvalidAttrCertificateError, NotYetValidError,
    ExpiredError, WeakAlgorithmError, PSSParameterMismatch,
    InsufficientRevinfoError,
)
from .path import ValidationPath, QualifiedPolicy
from .policy_tree import (
    PolicyTreeRoot,
    PolicyTreeNode,
    update_policy_tree,
    prune_unacceptable_policies,
    apply_policy_mapping,
    enumerate_policy_mappings
)

from .registry import CertificateCollection
from .revinfo.validate_crl import verify_crl
from .revinfo.validate_ocsp import verify_ocsp_response
from .authority import CertTrustAnchor, TrustAnchor
from .util import (
    extract_dir_name,
    get_ac_extension_value,
    get_declared_revinfo,
    validate_sig,
    pretty_message, ConsList
)

logger = logging.getLogger(__name__)


def validate_path(validation_context, path,
                  parameters: PKIXValidationParams = None):
    """
    Validates the path using the algorithm from
    https://tools.ietf.org/html/rfc5280#section-6.1.

    Critical extensions on the end-entity certificate are not validated
    and are left up to the consuming application to process and/or fail on.

    .. note::
        This is a synchronous equivalent of :func:`.async_validate_path` that
        calls the latter in a new event loop. As such, it can't be used
        from within asynchronous code.

    :param validation_context:
        A pyhanko_certvalidator.context.ValidationContext object to use for
        configuring validation behavior

    :param path:
        A pyhanko_certvalidator.path.ValidationPath object of the path to validate

    :param parameters:
        Additional input parameters to the PKIX validation algorithm.
        These are not used when validating CRLs and OCSP responses.

    :raises:
        pyhanko_certvalidator.errors.PathValidationError - when an error occurs validating the path
        pyhanko_certvalidator.errors.RevokedError - when the certificate or another certificate in its path has been revoked

    :return:
        The final certificate in the path - an instance of
        asn1crypto.x509.Certificate
    """

    result = asyncio.run(
        async_validate_path(validation_context, path, parameters=parameters)
    )
    return result


async def async_validate_path(validation_context, path: ValidationPath,
                              parameters: PKIXValidationParams = None):
    """
    Validates the path using the algorithm from
    https://tools.ietf.org/html/rfc5280#section-6.1.

    Critical extensions on the end-entity certificate are not validated
    and are left up to the consuming application to process and/or fail on.

    :param validation_context:
        A pyhanko_certvalidator.context.ValidationContext object to use for
        configuring validation behavior

    :param path:
        A pyhanko_certvalidator.path.ValidationPath object of the path to validate

    :param parameters:
        Additional input parameters to the PKIX validation algorithm.
        These are not used when validating CRLs and OCSP responses.

    :raises:
        pyhanko_certvalidator.errors.PathValidationError - when an error occurs validating the path
        pyhanko_certvalidator.errors.RevokedError - when the certificate or another certificate in its path has been revoked

    :return:
        The final certificate in the path - an instance of
        asn1crypto.x509.Certificate
    """

    proc_state = ValProcState(cert_path_stack=ConsList.sing(path))
    return await intl_validate_path(
        validation_context, path, parameters=parameters,
        proc_state=proc_state
    )


def validate_tls_hostname(validation_context: ValidationContext,
                          cert: x509.Certificate, hostname: str):
    """
    Validates the end-entity certificate from a
    pyhanko_certvalidator.path.ValidationPath object to ensure that the certificate
    is valid for the hostname provided and that the certificate is valid for
    the purpose of a TLS connection.

    THE CERTIFICATE PATH MUST BE VALIDATED SEPARATELY VIA validate_path()!

    :param validation_context:
        A pyhanko_certvalidator.context.ValidationContext object to use for
        configuring validation behavior

    :param cert:
        An asn1crypto.x509.Certificate object returned from validate_path()

    :param hostname:
        A unicode string of the TLS server hostname

    :raises:
        pyhanko_certvalidator.errors.InvalidCertificateError - when the certificate is not valid for TLS or the hostname
    """

    if validation_context.is_whitelisted(cert):
        return

    if not cert.is_valid_domain_ip(hostname):
        raise InvalidCertificateError(pretty_message(
            '''
            The X.509 certificate provided is not valid for %s. Valid hostnames
            include: %s
            ''',
            hostname,
            ', '.join(cert.valid_domains)
        ))

    bad_key_usage = cert.key_usage_value and 'digital_signature' not in cert.key_usage_value.native
    bad_ext_key_usage = cert.extended_key_usage_value and 'server_auth' not in cert.extended_key_usage_value.native

    if bad_key_usage or bad_ext_key_usage:
        raise InvalidCertificateError(pretty_message(
            '''
            The X.509 certificate provided is not valid for securing TLS
            connections
            '''
        ))


def validate_usage(validation_context: ValidationContext,
                   cert: x509.Certificate,
                   key_usage: Set[str],
                   extended_key_usage: Set[str],
                   extended_optional: bool):
    """
    Validates the end-entity certificate from a
    pyhanko_certvalidator.path.ValidationPath object to ensure that the certificate
    is valid for the key usage and extended key usage purposes specified.

    THE CERTIFICATE PATH MUST BE VALIDATED SEPARATELY VIA validate_path()!

    :param validation_context:
        A pyhanko_certvalidator.context.ValidationContext object to use for
        configuring validation behavior

    :param cert:
        An asn1crypto.x509.Certificate object returned from validate_path()

    :param key_usage:
        A set of unicode strings of the required key usage purposes

    :param extended_key_usage:
        A set of unicode strings of the required extended key usage purposes

    :param extended_optional:
        A bool - if the extended_key_usage extension may be omitted and still
        considered valid

    :raises:
        pyhanko_certvalidator.errors.InvalidCertificateError - when the certificate is not valid for the usages specified
    """

    if validation_context.is_whitelisted(cert):
        return

    if key_usage is None:
        key_usage = set()

    if extended_key_usage is None:
        extended_key_usage = set()

    missing_key_usage = key_usage
    if cert.key_usage_value:
        missing_key_usage = key_usage - cert.key_usage_value.native

    missing_extended_key_usage = set()
    if extended_optional is False and not cert.extended_key_usage_value:
        missing_extended_key_usage = extended_key_usage
    elif cert.extended_key_usage_value is not None:
        missing_extended_key_usage = extended_key_usage - set(cert.extended_key_usage_value.native)

    if missing_key_usage or missing_extended_key_usage:
        plural = 's' if len(missing_key_usage | missing_extended_key_usage) > 1 else ''
        friendly_purposes = []
        for purpose in sorted(missing_key_usage | missing_extended_key_usage):
            friendly_purposes.append(purpose.replace('_', ' '))
        raise InvalidCertificateError(pretty_message(
            '''
            The X.509 certificate provided is not valid for the purpose%s of %s
            ''',
            plural,
            ', '.join(friendly_purposes)
        ))


def validate_aa_usage(validation_context: ValidationContext,
                      cert: x509.Certificate,
                      extended_key_usage: Optional[Set[str]] = None):
    """
    Validate AA certificate profile conditions in RFC 5755 § 4.5

    :param validation_context:
    :param cert:
    :param extended_key_usage:
    :return:
    """
    if validation_context.is_whitelisted(cert):
        return

    # Check key usage requirements
    validate_usage(
        validation_context, cert, key_usage={'digital_signature'},
        extended_key_usage=extended_key_usage or set(),
        extended_optional=extended_key_usage is not None
    )

    # Check basic constraints: AA must not be a CA
    bc = cert.basic_constraints_value
    if bc is not None and bool(bc['ca']):
        raise InvalidCertificateError(pretty_message(
            '''
            The X.509 certificate provided is a CA certificate, so
            it cannot be used to validate attribute certificates.
            '''
        ))


def _validate_ac_targeting(attr_cert: cms.AttributeCertificateV2,
                           acceptable_targets: ACTargetDescription):

    target_info = get_ac_extension_value(attr_cert, 'target_information')
    if target_info is None:
        return

    target: Target
    for targets in target_info:
        for target in targets:
            if target.name == 'target_name':
                gen_name: x509.GeneralName = target.chosen
                valid_names = acceptable_targets.validator_names
            elif target.name == 'target_group':
                gen_name: x509.GeneralName = target.chosen
                valid_names = acceptable_targets.group_memberships
            else:
                logger.info(
                    f"'{target.name}' is not supported as a targeting mode; "
                    f"ignoring."
                )
                continue
            try:
                target_ok = gen_name in valid_names
            except ValueError:
                # fall back to binary comparison in case the name type is not
                # supported by asn1crypto's comparison logic for GeneralName
                #  (we could be more efficient here, but this is probably
                #   rare, so let's follow YAGNI)
                target_ok = gen_name.dump() in {n.dump() for n in valid_names}
            if target_ok:
                return

    # TODO log audit identity
    raise InvalidAttrCertificateError("AC targeting check failed")


SUPPORTED_AC_EXTENSIONS = frozenset([
    'authority_information_access',
    'authority_key_identifier',
    'crl_distribution_points',
    'freshest_crl',
    'key_identifier',
    'no_rev_avail',
    'target_information',
    # NOTE: we don't actively process this extension, but we never log holder
    # identifying information, so the purpose of the audit identity
    # extension is still satisfied.
    # TODO actually use audit_identity for logging purposes, falling back
    #  to holder info if audit_identity is not available.
    'audit_identity'
])


def _parse_iss_serial(iss_serial: cms.IssuerSerial, err_msg_prefix: str) \
        -> bytes:
    """
    Render a cms.IssuerSerial value into something that matches
    x509.Certificate.issuer_serial output.
    """
    issuer_names = iss_serial['issuer']
    issuer_dirname = extract_dir_name(issuer_names, err_msg_prefix)
    result_bytes = b'%s:%d' % (
        issuer_dirname.sha256, iss_serial['serial'].native
    )
    return result_bytes


def _process_aki_ext(aki_ext: x509.AuthorityKeyIdentifier):

    aki = aki_ext['key_identifier'].native  # could be None
    auth_iss_ser = auth_iss_dirname = None
    if not isinstance(aki_ext['authority_cert_issuer'], core.Void):
        auth_iss_dirname = extract_dir_name(
            aki_ext['authority_cert_issuer'],
            "Could not decode authority issuer in AKI extension"
        )
        auth_ser = aki_ext['authority_cert_serial_number'].native
        if auth_ser is not None:
            auth_iss_ser = b'%s:%d' % (auth_ser.sha256, auth_ser)

    return aki, auth_iss_dirname, auth_iss_ser


def _candidate_ac_issuers(attr_cert: cms.AttributeCertificateV2,
                          registry: CertificateCollection):
    # TODO support matching against subjectAltName?
    #  Outside the scope of RFC 5755, but it might make sense

    issuer_rec = attr_cert['ac_info']['issuer']
    aa_names: Optional[x509.GeneralNames] = None
    aa_iss_serial: Optional[bytes] = None
    if issuer_rec.name == 'v1_form':
        aa_names = issuer_rec.chosen
    else:
        issuerv2: cms.V2Form = issuer_rec.chosen
        if not isinstance(issuerv2['issuer_name'], core.Void):
            aa_names = issuerv2['issuer_name']
        if not isinstance(issuerv2['base_certificate_id'], core.Void):
            # not allowed by RFC 5755, but let's parse it anyway if
            # we encounter it
            aa_iss_serial = _parse_iss_serial(
                issuerv2['base_certificate_id'],
                "Could not identify AA issuer in base_certificate_id"
            )
        if not isinstance(issuerv2['object_digest_info'], core.Void):
            # TODO support objectdigestinfo? Also not allowed by RFC 5755
            raise NotImplementedError(
                "Could not identify AA; objectDigestInfo is not supported."
            )

    # Process the AKI extension if there is one
    aki_ext = get_ac_extension_value(attr_cert, 'authority_key_identifier')
    if aki_ext is not None:
        aki, aa_issuer, aki_aa_iss_serial = _process_aki_ext(aki_ext)
        if aki_aa_iss_serial is not None:
            if aa_iss_serial is not None and aa_iss_serial != aki_aa_iss_serial:
                raise InvalidAttrCertificateError(
                    "AC's AKI extension and issuer include conflicting "
                    "identifying information for the issuing AA"
                )
            else:
                aa_iss_serial = aki_aa_iss_serial
    else:
        aki = None

    candidates = ()
    aa_name = None
    if aa_names is not None:
        aa_name = extract_dir_name(aa_names, "Could not identify AA by name")
    if aa_iss_serial is not None:
        exact_cert = registry.retrieve_by_issuer_serial(aa_iss_serial)
        if exact_cert is not None:
            candidates = (exact_cert,)
    elif aa_name is not None:
        candidates = registry.retrieve_by_name(aa_name)

    for aa_candidate in candidates:
        if aa_name is not None and aa_candidate.subject != aa_name:
            continue
        if aki is not None and aa_candidate.key_identifier != aki:
            # AC's AKI doesn't match candidate's SKI
            continue
        yield aa_candidate


def _check_ac_signature(attr_cert: cms.AttributeCertificateV2,
                        aa_cert: x509.Certificate,
                        validation_context: ValidationContext):

    sd_algo = attr_cert['signature_algorithm']
    embedded_sd_algo = attr_cert['ac_info']['signature']
    if sd_algo.native != embedded_sd_algo.native:
        raise InvalidAttrCertificateError(pretty_message(
            '''
            Signature algorithm declaration in signed portion of AC does not
            match the signature algorithm declaration on the envelope.
            '''
        ))

    signature_algo = sd_algo.signature_algo
    hash_algo = attr_cert['signature_algorithm'].hash_algo

    if hash_algo in validation_context.weak_hash_algos:
        raise WeakAlgorithmError(pretty_message(
            '''
            The attribute certificate could not be validated because 
            the signature uses the weak hash algorithm %s
            ''',
            hash_algo
        ), is_ee_cert=True, is_side_validation=False)

    try:
        validate_sig(
            signature=attr_cert['signature'].native,
            signed_data=attr_cert['ac_info'].dump(),
            # TODO support PK parameter inheritance?
            #  (would have to remember the working public key from the
            #  validation algo)
            # low-priority since this only affects DSA in practice
            public_key_info=aa_cert.public_key,
            sig_algo=signature_algo, hash_algo=hash_algo,
            parameters=attr_cert['signature_algorithm']['parameters']
        )
    except PSSParameterMismatch:
        raise InvalidAttrCertificateError(pretty_message(
            '''
            The signature parameters for the attribute certificate
            do not match the constraints on the public key.
            '''
        ))
    except InvalidSignature:
        raise InvalidAttrCertificateError(pretty_message(
            '''
            The attribute certificate could not be validated because the
            signature could not be verified.
            ''',
        ))


def check_ac_holder_match(holder_cert: x509.Certificate, holder: cms.Holder):
    """
    Match a candidate holder certificate against the holder entry of an
    attribute certificate.

    :param holder_cert:
        Candidate holder certificate.
    :param holder:
        Holder value to match against.
    :return:
        Return the parts of the holder entry that mismatched as a set.
        Possible values are `'base_certificate_id'`, `'entity_name'` and
        `'object_digest_info'`.
        If the returned set is empty, all entries in the holder entry
        matched the information in the certificate.
    """

    base_cert_id = holder['base_certificate_id']
    mismatches = set()
    # TODO what about subjectAltName matches?

    if not isinstance(base_cert_id, core.Void):
        # repurpose _parse_iss_serial since RFC 5755 restricts
        # baseCertificateID.issuer to a single DN
        designated_iss_serial = _parse_iss_serial(
            base_cert_id, "Could not identify holder certificate issuer"
        )
        if designated_iss_serial != holder_cert.issuer_serial:
            mismatches.add('base_certificate_id')

    entity_name = holder['entity_name']
    # TODO what about subjectAltName matches?
    if not isinstance(entity_name, core.Void):
        holder_dn = extract_dir_name(
            entity_name,
            "Could not identify AC holder DN"
        )
        if holder_dn != holder_cert.subject:
            mismatches.add('entity_name')

    # TODO implement objectDigestInfo support
    obj_digest_info = holder['object_digest_info']
    if not isinstance(obj_digest_info, core.Void):
        raise NotImplementedError(
            "Object digest info is currently not supported"
        )
    return mismatches


@dataclass(frozen=True)
class ACValidationResult:
    """
    The result of a successful attribute certificate validation.
    """

    attr_cert: cms.AttributeCertificateV2
    """
    The attribute certificate that was validated.
    """

    aa_cert: x509.Certificate
    """
    The attribute authority that issued the certificate.
    """

    aa_path: ValidationPath
    """
    The validation path of the attribute authority's certificate.
    """

    approved_attributes: Dict[str, cms.AttCertAttribute]
    """
    Approved attributes in the attribute certificate, possibly filtered by
    AA controls.
    """


async def async_validate_ac(
        attr_cert: cms.AttributeCertificateV2,
        validation_context: ValidationContext,
        aa_pkix_params: PKIXValidationParams = PKIXValidationParams(),
        holder_cert: Optional[x509.Certificate] = None) -> ACValidationResult:
    """
    Validate an attribute certificate with respect to a given validation
    context.

    :param attr_cert:
        The attribute certificate to validate.
    :param validation_context:
        The validation context to validate against.
    :param aa_pkix_params:
        PKIX validation parameters to supply to the path validation algorithm
        applied to the attribute authority's certificate.
    :param holder_cert:
        Certificate of the presumed holder to match against the AC's holder
        entry. If not provided, the holder check is left to the caller to
        perform.

        .. note::
            This is a convenience option in case there's only one reasonable
            candidate holder certificate (e.g. when the attribute certificates
            are part of a CMS SignedData value with only a single signer).
    :return:
        An :class:`.ACValidationResult` detailing the validation result,
        if successful.
    """

    # Process extensions
    # We do this first because all later steps may involve potentially slow
    #  network IO, so this allows quicker failure.
    extensions_present = {
        ext['extn_id'].native: bool(ext['critical'])
        for ext in attr_cert['ac_info']['extensions']
    }
    unsupported_critical_extensions = {
        ext for ext, crit in extensions_present.items()
        if crit and ext not in SUPPORTED_AC_EXTENSIONS
    }
    if unsupported_critical_extensions:
        raise PathValidationError(pretty_message(
            '''
            The AC could not be validated because it contains the
            following unsupported critical extension%s: %s
            ''',
            's' if len(unsupported_critical_extensions) != 1 else '',
            ', '.join(sorted(unsupported_critical_extensions)),
        ), is_ee_cert=True, is_side_validation=False)
    if 'target_information' in extensions_present:
        targ_desc = validation_context.acceptable_ac_targets
        if targ_desc is None:
            raise InvalidAttrCertificateError(pretty_message(
                '''
                The attribute certificate is targeted, but no targeting
                information is available in the validation context.
                '''
            ))
        _validate_ac_targeting(attr_cert, targ_desc)

    ac_holder = attr_cert['ac_info']['holder']
    if len(ac_holder) == 0:
        raise InvalidAttrCertificateError("AC holder entry is empty")

    if holder_cert is not None:
        mismatches = check_ac_holder_match(holder_cert, ac_holder)
        if mismatches:
            raise InvalidAttrCertificateError(
                f"Could not match AC holder entry against supplied holder "
                f"certificate; mismatched entries: {', '.join(mismatches)}"
            )

    registry = validation_context.certificate_registry
    aa_candidates = _candidate_ac_issuers(attr_cert, registry)

    exceptions = []
    aa_path: Optional[ValidationPath] = None
    for aa_candidate in aa_candidates:
        try:
            validate_aa_usage(validation_context, aa_candidate)
        except InvalidAttrCertificateError as e:
            exceptions.append(e)
            continue
        try:
            paths = await registry.async_build_paths(aa_candidate)
        except PathBuildingError as e:
            exceptions.append(e)
            continue

        for candidate_path in paths:
            try:
                await intl_validate_path(
                    validation_context, candidate_path,
                    parameters=aa_pkix_params,
                    proc_state=ValProcState(
                        cert_path_stack=ConsList.sing(candidate_path),
                        ee_name_override="AA certificate"
                    )
                )
                aa_path = candidate_path
                break
            except ValidationError as e:
                exceptions.append(e)

    if aa_path is None:
        # TODO log audit identifier
        if not exceptions:
            raise PathBuildingError(
                "Could not find a suitable AA for the attribute certificate"
            )
        else:
            raise exceptions[0]

    # check the signature
    aa_cert = aa_path.last
    _check_ac_signature(attr_cert, aa_cert, validation_context)

    validity = attr_cert['ac_info']['att_cert_validity_period']
    # NOTE: this is a bit of a hack, and the path in question is only used
    #  for error reporting
    # TODO make paths with ACs at the end easier to handle
    ac_path = aa_path.copy_and_append(attr_cert)
    proc_state = ValProcState(
        cert_path_stack=ConsList.sing(ac_path),
        is_side_validation=False,
        ee_name_override="the attribute certificate"
    )
    _check_validity(
        validity=Validity({
            'not_before': validity['not_before_time'],
            'not_after': validity['not_after_time'],
        }),
        moment=validation_context.moment,
        tolerance=validation_context.time_tolerance,
        proc_state=proc_state,
    )
    if 'no_rev_avail' not in extensions_present:
        await _check_revocation(
            attr_cert, validation_context, ac_path,
            proc_state=proc_state
        )

    ok_attrs = {
        attr['type'].native: attr
        for attr in attr_cert['ac_info']['attributes']
        if aa_path.aa_attr_in_scope(attr['type'])
    }

    return ACValidationResult(
        attr_cert=attr_cert, aa_cert=aa_cert,
        aa_path=aa_path, approved_attributes=ok_attrs
    )


@dataclass
class _PathValidationState:
    """
    State variables that need to be maintained while traversing a certification
    path
    """

    valid_policy_tree: Optional['PolicyTreeRoot']
    explicit_policy: int
    inhibit_any_policy: int
    policy_mapping: int
    max_path_length: int
    max_aa_path_length: int
    working_public_key: x509.PublicKeyInfo
    working_issuer_name: x509.Name
    permitted_subtrees: PermittedSubtrees
    excluded_subtrees: ExcludedSubtrees
    aa_controls_used: bool = False

    @staticmethod
    def init_pkix_validation_state(
            path_length,
            trust_anchor: TrustAnchor,
            parameters: Optional[PKIXValidationParams]):

        trust_anchor_quals = trust_anchor.trust_qualifiers
        max_path_length = max_aa_path_length = path_length
        if trust_anchor_quals.max_path_length is not None:
            max_path_length = trust_anchor_quals.max_path_length
        if trust_anchor_quals.max_path_length is not None:
            max_aa_path_length = trust_anchor_quals.max_aa_path_length
        trust_anchor_params = trust_anchor_quals.standard_parameters

        if parameters is not None and trust_anchor_params is not None:
            # need to make sure both sets of parameters are respected
            acceptable_policies = intersect_policy_sets(
                parameters.user_initial_policy_set,
                trust_anchor_params.user_initial_policy_set
            )
            initial_any_policy_inhibit = \
                parameters.initial_any_policy_inhibit \
                and parameters.initial_any_policy_inhibit

            initial_explicit_policy = \
                parameters.initial_explicit_policy \
                and parameters.initial_explicit_policy

            initial_policy_mapping_inhibit = (
                parameters.initial_policy_mapping_inhibit
                and parameters.initial_policy_mapping_inhibit
            )
            initial_permitted_subtrees = PermittedSubtrees(
                parameters.initial_permitted_subtrees
                or default_permitted_subtrees()
            )
            if trust_anchor_params.initial_permitted_subtrees is not None:
                initial_permitted_subtrees.intersect_with(
                    trust_anchor_params.initial_permitted_subtrees
                )
            initial_excluded_subtrees = ExcludedSubtrees(
                parameters.initial_excluded_subtrees
                or default_excluded_subtrees()
            )
            if trust_anchor_params.initial_excluded_subtrees is not None:
                initial_excluded_subtrees.union_with(
                    trust_anchor_params.initial_excluded_subtrees
                )
        else:
            parameters = parameters or trust_anchor_params \
                         or PKIXValidationParams()
            acceptable_policies = parameters.user_initial_policy_set
            initial_explicit_policy = parameters.initial_explicit_policy
            initial_any_policy_inhibit = parameters.initial_any_policy_inhibit
            initial_policy_mapping_inhibit = \
                parameters.initial_policy_mapping_inhibit
            initial_permitted_subtrees = PermittedSubtrees(
                parameters.initial_permitted_subtrees
                or default_permitted_subtrees()
            )
            initial_excluded_subtrees = ExcludedSubtrees(
                parameters.initial_excluded_subtrees
                or default_excluded_subtrees()
            )

        state = _PathValidationState(
            # Step 1 a
            valid_policy_tree=PolicyTreeRoot.init_policy_tree(
                'any_policy', set(), {'any_policy'}
            ),
            # Steps 1 b-c
            permitted_subtrees=initial_permitted_subtrees,
            excluded_subtrees=initial_excluded_subtrees,
            # Steps 1 d-f
            explicit_policy=(
                0 if initial_explicit_policy
                else path_length + 1
            ),
            inhibit_any_policy=(
                0 if initial_any_policy_inhibit
                else path_length + 1
            ),
            policy_mapping=(
                0 if initial_policy_mapping_inhibit
                else path_length + 1
            ),
            # Steps 1 g-j
            working_public_key=trust_anchor.authority.public_key,
            working_issuer_name=trust_anchor.authority.name,
            # Step 1 k
            max_path_length=max_path_length,
            # NOTE: the algorithm (for now) assumes that the AA CA of RFC 5755
            # is trusted by fiat, and does not require chaining up to a distinct
            # CA. In particular, we assume that the AA CA is the trust anchor in
            # the path. This matches the validation model used in signature
            # policies (where there are separate trust trees for attributes)
            max_aa_path_length=max_aa_path_length
        )
        return state, acceptable_policies

    def update_policy_restrictions(self, cert: x509.Certificate):
        # Step 3 h
        if not cert.self_issued:
            # Step 3 h 1
            if self.explicit_policy != 0:
                self.explicit_policy -= 1
            # Step 3 h 2
            if self.policy_mapping != 0:
                self.policy_mapping -= 1
            # Step 3 h 3
            if self.inhibit_any_policy != 0:
                self.inhibit_any_policy -= 1

        # Step 3 i
        policy_constraints = cert.policy_constraints_value
        if policy_constraints:
            # Step 3 i 1
            require_explicit_policy = \
                policy_constraints['require_explicit_policy'].native
            if require_explicit_policy is not None:
                self.explicit_policy = min(
                    self.explicit_policy, require_explicit_policy
                )
            # Step 3 i 2
            inhibit_policy_mapping = \
                policy_constraints['inhibit_policy_mapping'].native
            if inhibit_policy_mapping is not None:
                self.policy_mapping = min(
                    self.policy_mapping, inhibit_policy_mapping
                )

        # Step 3 j
        if cert.inhibit_any_policy_value is not None:
            self.inhibit_any_policy = min(
                cert.inhibit_any_policy_value.native,
                self.inhibit_any_policy
            )

    def process_policies(self, index: int,
                         certificate_policies, any_policy_uninhibited,
                         proc_state: ValProcState):

        if certificate_policies and self.valid_policy_tree is not None:
            self.valid_policy_tree = update_policy_tree(
                certificate_policies, self.valid_policy_tree,
                depth=index,
                any_policy_uninhibited=any_policy_uninhibited
            )

        # Step 2 e
        elif certificate_policies is None:
            self.valid_policy_tree = None

        # Step 2 f
        if self.valid_policy_tree is None and self.explicit_policy <= 0:
            raise PathValidationError.from_state(pretty_message(
                '''
                The path could not be validated because there is no valid set
                of policies for %s
                ''',
                proc_state.describe_cert()
            ), proc_state)

    def check_name_constraints(self, cert, proc_state: ValProcState):
        # name constraint processing
        whitelist_result = self.permitted_subtrees.accept_cert(cert)
        if not whitelist_result:
            raise PathValidationError.from_state(pretty_message(
                '''
                The path could not be validated because not all names of
                %s are in the permitted namespace of the issuing
                authority. %s
                ''',
                proc_state.describe_cert(),
                whitelist_result.error_message
            ), proc_state)
        blacklist_result = self.excluded_subtrees.accept_cert(cert)
        if not blacklist_result:
            raise PathValidationError.from_state(pretty_message(
                '''
                The path could not be validated because some names of
                %s are excluded from the namespace of the issuing
                authority. %s
                ''',
                proc_state.describe_cert(),
                blacklist_result.error_message
            ), proc_state)

    def check_certificate_signature(self, cert, weak_hash_algos,
                                    proc_state: ValProcState):

        signature_algo = cert['signature_algorithm'].signature_algo
        hash_algo = cert['signature_algorithm'].hash_algo

        if hash_algo in weak_hash_algos:
            raise WeakAlgorithmError.from_state(pretty_message(
                '''
                The path could not be validated because the signature of %s
                uses the weak hash algorithm %s
                ''',
                proc_state.describe_cert(),
                hash_algo
            ), proc_state)

        try:
            validate_sig(
                signature=cert['signature_value'].native,
                signed_data=cert['tbs_certificate'].dump(),
                public_key_info=self.working_public_key,
                sig_algo=signature_algo, hash_algo=hash_algo,
                parameters=cert['signature_algorithm']['parameters']
            )
        except PSSParameterMismatch:
            raise PathValidationError.from_state(pretty_message(
                '''
                The signature parameters for %s do not match the constraints
                on the public key.
                ''',
                proc_state.describe_cert()
            ), proc_state)
        except InvalidSignature:
            raise PathValidationError.from_state(pretty_message(
                '''
                The path could not be validated because the signature of %s
                could not be verified
                ''',
                proc_state.describe_cert()
            ), proc_state)


# TODO allow delegation to calling library here?
SUPPORTED_EXTENSIONS = frozenset([
    'authority_information_access',
    'authority_key_identifier',
    'basic_constraints',
    'crl_distribution_points',
    'extended_key_usage',
    'freshest_crl',
    'key_identifier',
    'key_usage',
    'ocsp_no_check',
    'certificate_policies',
    'policy_mappings',
    'policy_constraints',
    'inhibit_any_policy',
    'name_constraints',
    'subject_alt_name',
    'aa_controls'
])


async def intl_validate_path(validation_context: ValidationContext,
                             path: ValidationPath,
                             proc_state: ValProcState,
                             parameters: PKIXValidationParams = None):
    """
    Internal copy of validate_path() that allows overriding the name of the
    end-entity certificate as used in exception messages. This functionality is
    used during chain validation when dealing with indirect CRLs issuer or
    OCSP responder certificates.

    :param validation_context:
        A pyhanko_certvalidator.context.ValidationContext object to use for
        configuring validation behavior

    :param path:
        A pyhanko_certvalidator.path.ValidationPath object of the path to validate

    :param proc_state:
        Internal state for error reporting and policy application decisions.

    :param parameters:
        Additional input parameters to the PKIX validation algorithm.
        These are not used when validating CRLs and OCSP responses.

    :return:
        The final certificate in the path - an instance of
        asn1crypto.x509.Certificate
    """

    moment = validation_context.moment

    # Inputs

    trust_anchor = path.trust_anchor

    path_length = path.pkix_len

    # Step 1: initialization
    state, acceptable_policies = _PathValidationState\
        .init_pkix_validation_state(path_length, trust_anchor, parameters)

    # Step 2: basic processing
    completed_path: ValidationPath = ValidationPath(
        trust_anchor, interm=[], leaf=None
    )

    cert: Optional[x509.Certificate]
    if isinstance(trust_anchor, CertTrustAnchor):
        # if the trust root has a cert, record it as validated.
        validation_context.record_validation(
            trust_anchor.certificate, completed_path
        )
        cert = trust_anchor.certificate
    else:
        cert = None

    for index in range(1, path_length + 1):
        cert = path[index]

        proc_state.index += 1
        # Step 2 a 1
        state.check_certificate_signature(
            cert, validation_context.weak_hash_algos, proc_state
        )

        # Step 2 a 2
        if not validation_context.is_whitelisted(cert):
            tolerance = validation_context.time_tolerance
            validity = cert['tbs_certificate']['validity']
            _check_validity(
                validity=validity, moment=moment, tolerance=tolerance,
                proc_state=proc_state
            )

        # Step 2 a 3 - CRL/OCSP
        await _check_revocation(
            cert=cert, validation_context=validation_context, path=path,
            proc_state=proc_state
        )

        # Step 2 a 4
        if cert.issuer != state.working_issuer_name:
            raise PathValidationError.from_state(pretty_message(
                '''
                The path could not be validated because %s issuer name
                could not be matched
                ''',
                proc_state.describe_cert(),
            ), proc_state)

        # Steps 2 b-c
        if index == path_length or not cert.self_issued:
            state.check_name_constraints(cert, proc_state=proc_state)

        # Steps 2 d
        state.process_policies(
            index,
            cert.certificate_policies_value,
            #  (see step 2 d 2)
            any_policy_uninhibited=(
                state.inhibit_any_policy > 0 or
                (index < path_length and cert.self_issued)
            ),
            proc_state=proc_state
        )

        if index < path_length:
            # Step 3: prepare for certificate index+1
            _prepare_next_step(index, cert, state, proc_state=proc_state)

        _check_aa_controls(cert, state, index, proc_state=proc_state)

        # Step 3 o / 4 f
        # Check for critical unsupported extensions
        unsupported_critical_extensions = \
            cert.critical_extensions - SUPPORTED_EXTENSIONS
        if unsupported_critical_extensions:
            raise PathValidationError.from_state(pretty_message(
                '''
                The path could not be validated because %s contains the
                following unsupported critical extension%s: %s
                ''',
                proc_state.describe_cert(),
                's' if len(unsupported_critical_extensions) != 1 else '',
                ', '.join(sorted(unsupported_critical_extensions)),
            ), proc_state)

        if validation_context:
            # TODO I left this in from the original code,
            #  but caching intermediate results might not be appropriate at all
            #  times. For example, handling for self-issued certs is different
            #  depending on whether they're treated as an end-entity or not.
            completed_path = completed_path.copy_and_append(cert)
            validation_context.record_validation(cert, completed_path)

    # Step 4: wrap-up procedure

    # Steps 4 c-e skipped since this method doesn't output it
    # Step 4 f skipped since this method defers that to the calling application
    # --> only policy processing remains

    if cert is not None:
        qualified_policies = _finish_policy_processing(
            state=state, cert=cert,
            acceptable_policies=acceptable_policies,
            path_length=path_length,
            proc_state=proc_state
        )
        path._set_qualified_policies(qualified_policies)
        # TODO cache valid policies on intermediate certs too?
        completed_path._set_qualified_policies(qualified_policies)

    return cert


def _check_validity(validity: Validity, moment, tolerance,
                    proc_state: ValProcState):
    if moment < validity['not_before'].native - tolerance:
        raise NotYetValidError.from_state(pretty_message(
            '''
            The path could not be validated because %s is not valid
            until %s
            ''',
            proc_state.describe_cert(),
            validity['not_before'].native.strftime('%Y-%m-%d %H:%M:%SZ')
        ), proc_state)
    if moment > validity['not_after'].native + tolerance:
        raise ExpiredError.from_state(pretty_message(
            '''
            The path could not be validated because %s expired %s
            ''',
            proc_state.describe_cert(),
            validity['not_after'].native.strftime('%Y-%m-%d %H:%M:%SZ')
        ), proc_state)


def _finish_policy_processing(state, cert, acceptable_policies, path_length,
                              proc_state: ValProcState):
    # Step 4 a
    if state.explicit_policy != 0:
        state.explicit_policy -= 1
    # Step 4 b
    if cert.policy_constraints_value:
        if cert.policy_constraints_value['require_explicit_policy'].native == 0:
            state.explicit_policy = 0
    # Step 4 g
    # Step 4 g i
    if state.valid_policy_tree is None:
        intersection = None

    # Step 4 g ii
    elif acceptable_policies == {'any_policy'}:
        intersection = state.valid_policy_tree

    # Step 4 g iii
    else:
        intersection = prune_unacceptable_policies(
            path_length, state.valid_policy_tree, acceptable_policies
        )
    qualified_policies = frozenset()
    if intersection is not None:
        # collect policies in a user-friendly format and attach them to the
        # path object
        def _enum_policies():
            accepted_policy: PolicyTreeNode
            for accepted_policy in intersection.at_depth(path_length):
                listed_pol = accepted_policy.valid_policy
                if listed_pol != 'any_policy':
                    # the first ancestor that is a child of any_policy
                    # will have an ID that makes sense in the user's policy
                    # domain (here 'ancestor' includes the node itself)
                    user_domain_policy_id = next(
                        ancestor.valid_policy
                        for ancestor in accepted_policy.path_to_root()
                        if ancestor.parent.valid_policy == 'any_policy'
                    )
                else:
                    # any_policy can't be mapped, so we don't have to do
                    # any walking up the tree. This also covers the corner case
                    # where the path length is 0 (in this case, PKIX validation
                    # is pointless, but we have to deal with it gracefully)
                    user_domain_policy_id = 'any_policy'

                yield QualifiedPolicy(
                    user_domain_policy_id=user_domain_policy_id,
                    issuer_domain_policy_id=listed_pol,
                    qualifiers=frozenset(accepted_policy.qualifier_set)
                )

        qualified_policies = frozenset(_enum_policies())
    elif state.explicit_policy == 0:
        raise PathValidationError.from_state(pretty_message(
            '''
            The path could not be validated because there is no valid set of
            policies for %s
            ''',
            proc_state.describe_cert()
        ), proc_state)
    return qualified_policies


async def _check_revocation(cert, validation_context: ValidationContext,
                            path: ValidationPath,
                            proc_state: ValProcState):
    ocsp_status_good = False
    revocation_check_failed = False
    ocsp_matched = False
    crl_matched = False
    soft_fail = False
    failures = []
    cert_has_crl, cert_has_ocsp = get_declared_revinfo(cert)
    revinfo_declared = cert_has_crl or cert_has_ocsp
    rev_check_policy = \
        validation_context.revinfo_policy.revocation_checking_policy
    rev_rule = rev_check_policy.ee_certificate_rule if proc_state.is_ee_cert \
        else rev_check_policy.intermediate_ca_cert_rule

    # for OCSP, we don't bother if there's nothing in the certificate's AIA
    if rev_rule.ocsp_relevant and cert_has_ocsp:
        try:
            await verify_ocsp_response(
                cert,
                path,
                validation_context,
                proc_state=proc_state
            )
            ocsp_status_good = True
            ocsp_matched = True
        except OCSPValidationIndeterminateError as e:
            failures.extend([failure[0] for failure in e.failures])
            revocation_check_failed = True
            ocsp_matched = True
        except OCSPNoMatchesError:
            pass
        except OCSPFetchError as e:
            if rev_rule.tolerant:
                soft_fail = True
                validation_context._report_soft_fail(e)
            else:
                failures.append(e)
                revocation_check_failed = True
    if not ocsp_status_good and rev_rule.ocsp_mandatory:
        if failures:
            err_str = '; '.join(str(f) for f in failures)
        else:
            err_str = 'an applicable OCSP response could not be found'
        raise PathValidationError.from_state(pretty_message(
            '''
            The path could not be validated because the mandatory OCSP
            check(s) for %s failed: %s
            ''',
            proc_state.describe_cert(),
            err_str
        ), proc_state)
    status_good = (
        ocsp_status_good and
        rev_rule != RevocationCheckingRule.CRL_AND_OCSP_REQUIRED
    )

    crl_status_good = False
    # do not attempt to check CRLs (even cached ones) if there are no
    # distribution points, unless we have to
    crl_required_by_policy = rev_rule.crl_mandatory or (
        not status_good
        and rev_rule == RevocationCheckingRule.CRL_OR_OCSP_REQUIRED
    )
    crl_fetchable = rev_rule.crl_relevant and cert_has_crl
    if crl_required_by_policy or (crl_fetchable and not status_good):
        try:
            await verify_crl(
                cert, path, validation_context,
                proc_state=proc_state
            )
            revocation_check_failed = False
            crl_status_good = True
            crl_matched = True
        except CRLValidationIndeterminateError as e:
            failures.extend([failure[0] for failure in e.failures])
            revocation_check_failed = True
            crl_matched = True
        except CRLNoMatchesError:
            pass
        except CRLFetchError as e:
            if rev_rule.tolerant:
                soft_fail = True
                validation_context._report_soft_fail(e)
            else:
                failures.append(e)
                revocation_check_failed = True

    if not crl_status_good and rev_rule.crl_mandatory:
        if failures:
            err_str = '; '.join(str(f) for f in failures)
        else:
            err_str = 'an applicable CRL could not be found'
        raise InsufficientRevinfoError.from_state(pretty_message(
            '''
            The path could not be validated because the mandatory CRL
            check(s) for %s failed: %s
            ''',
            proc_state.describe_cert(),
            err_str
        ), proc_state)

    # If we still didn't find a match, the certificate has CRL/OCSP entries
    # but we couldn't query any of them. Let's check if this is disqualifying.
    # With 'strict' the fact that there's no match (irrespective
    # of certificate properties) is enough to cause a failure,
    # otherwise we have to check.
    expected_revinfo = rev_rule.strict or (
        revinfo_declared and
        rev_rule == RevocationCheckingRule.CHECK_IF_DECLARED
    )
    # Did we find any revinfo that "has jurisdiction"?
    matched = crl_matched or ocsp_matched
    expected_revinfo_not_found = not matched and expected_revinfo
    if not soft_fail:
        if not status_good and matched and revocation_check_failed:
            raise InsufficientRevinfoError.from_state(pretty_message(
                '''
                The path could not be validated because %s revocation
                checks failed: %s
                ''',
                proc_state.describe_cert(def_interm=True),
                '; '.join(failures)
            ), proc_state)
        if expected_revinfo_not_found:
            raise InsufficientRevinfoError.from_state(pretty_message(
                '''
                The path could not be validated because no revocation
                information could be found for %s
                ''',
                proc_state.describe_cert()
            ), proc_state)


def _check_aa_controls(cert: x509.Certificate, state: _PathValidationState,
                       index, proc_state: ValProcState):
    aa_controls = AAControls.read_extension_value(cert)
    if aa_controls is not None:
        if not state.aa_controls_used and index > 1:
            raise PathValidationError.from_state(pretty_message(
                '''
                AA controls extension only present on part of the certificate
                chain: %s has AA controls while preceding certificates do not.
                ''',
                proc_state.describe_cert()
            ), proc_state)
        state.aa_controls_used = True
        # deal with path length
        new_max_aa_path_length = aa_controls['path_len_constraint'].native
        if new_max_aa_path_length is not None \
                and new_max_aa_path_length < state.max_aa_path_length:
            state.max_aa_path_length = new_max_aa_path_length
    elif state.aa_controls_used:
        raise PathValidationError.from_state(pretty_message(
            '''
            AA controls extension only present on part of the certificate chain:
            %s has no AA controls
            ''',
            proc_state.describe_cert(),
        ), proc_state)


def _prepare_next_step(index, cert: x509.Certificate,
                       state: _PathValidationState,
                       proc_state: ValProcState):
    if cert.policy_mappings_value:
        policy_map = enumerate_policy_mappings(
            cert.policy_mappings_value,
            proc_state=proc_state
        )

        # Step 3 b
        if state.valid_policy_tree is not None:
            state.valid_policy_tree = apply_policy_mapping(
                policy_map, state.valid_policy_tree, depth=index,
                policy_mapping_uninhibited=state.policy_mapping > 0
            )

    # Step 3 c
    state.working_issuer_name = cert.subject

    # Steps 3 d-f

    # Handle inheritance of DSA parameters from a signing CA to the
    # next in the chain
    # NOTE: we don't perform this step for RSASSA-PSS since there the
    #  parameters are drawn form the signature parameters, where they
    #  must always be present.
    copy_params = None
    if cert.public_key.algorithm == 'dsa' \
            and cert.public_key.hash_algo is None:
        if state.working_public_key.algorithm == 'dsa':
            key_alg = state.working_public_key['algorithm']
            copy_params = key_alg['parameters'].copy()

    if copy_params:
        working_public_key = cert.public_key.copy()
        working_public_key['algorithm']['parameters'] = copy_params
        state.working_public_key = working_public_key
    else:
        state.working_public_key = cert.public_key

    # Step 3 g
    nc_value: x509.NameConstraints = cert.name_constraints_value
    if nc_value is not None:
        new_permitted_subtrees = nc_value['permitted_subtrees']
        if isinstance(new_permitted_subtrees, x509.GeneralSubtrees):
            state.permitted_subtrees.intersect_with(
                process_general_subtrees(new_permitted_subtrees)
            )
        new_excluded_subtrees = nc_value['excluded_subtrees']
        if isinstance(new_excluded_subtrees, x509.GeneralSubtrees):
            state.excluded_subtrees.union_with(
                process_general_subtrees(new_excluded_subtrees)
            )

    # Step 3 h-j
    state.update_policy_restrictions(cert)

    # Step 3 k
    if not cert.ca:
        raise PathValidationError.from_state(pretty_message(
            '''
            The path could not be validated because %s is not a CA
            ''',
            proc_state.describe_cert()
        ), proc_state)

    # Step 3 l
    if not cert.self_issued:
        if state.max_path_length == 0:
            raise PathValidationError.from_state(pretty_message(
                '''
                The path could not be validated because it exceeds the
                maximum path length
                '''
            ), proc_state)
        state.max_path_length -= 1
        if state.max_aa_path_length == 0:
            raise PathValidationError.from_state(pretty_message(
                '''
                The path could not be validated because it exceeds the
                maximum path length for an AA certificate
                '''
            ), proc_state)
        state.max_aa_path_length -= 1

    # Step 3 m
    if cert.max_path_length is not None \
            and cert.max_path_length < state.max_path_length:
        state.max_path_length = cert.max_path_length

    # Step 3 n
    if cert.key_usage_value \
            and 'key_cert_sign' not in cert.key_usage_value.native:
        raise PathValidationError.from_state(pretty_message(
            '''
            The path could not be validated because %s is not allowed
            to sign certificates
            ''',
            proc_state.describe_cert()
        ), proc_state)<|MERGE_RESOLUTION|>--- conflicted
+++ resolved
@@ -9,15 +9,8 @@
 from asn1crypto.x509 import Validity
 from cryptography.exceptions import InvalidSignature
 
-<<<<<<< HEAD
-from ._eddsa_oids import register_eddsa_oids
 from ._state import ValProcState
-from .asn1_types import AAControls, Target as Target
-=======
-from . import asn1_types
-from ._errors import pretty_message
-from .asn1_types import AAControls
->>>>>>> a172ae97
+from .asn1_types import AAControls, Target
 from .context import (
     ValidationContext,
     ACTargetDescription
